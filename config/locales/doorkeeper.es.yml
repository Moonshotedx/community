---
es:
  activerecord:
    attributes:
      doorkeeper/application:
        name: Nombre
        redirect_uri: URI para redirección
    errors:
      models:
        doorkeeper/application:
          attributes:
            redirect_uri:
              fragment_present: no puede contener un fragmento.
<<<<<<< HEAD
              invalid_uri: debe ser una URI válida.
=======
              invalid_uri: debe ser un URI válido.
>>>>>>> c12125e6
              relative_uri: debe ser una URI absoluta.
              secured_uri: debe ser un URI HTTPS/SSL.
  doorkeeper:
    applications:
      buttons:
        authorize: Autorizar
        cancel: Cancelar
        destroy: Destruir
        edit: Editar
        submit: Enviar
      confirmations:
        destroy: ¿Está seguro?
      edit:
        title: Editar aplicación
      form:
        error: ¡Uuups! Compruebe su formulario
      help:
        native_redirect_uri: Utilice %{native_redirect_uri} para pruebas locales
        redirect_uri: Utilice una línea por URI
        scopes: Separe los ámbitos con espacios. Déjelo en blanco para utilizar los ámbitos por defecto.
      index:
        callback_url: Callback URL
        name: Nombre
        new: Nueva aplicación
        title: Sus aplicaciones
      new:
        title: Nueva aplicación
      show:
        actions: Acciones
        application_id: Id de aplicación
        callback_urls: Callback urls
        scopes: Ámbitos
        secret: Secreto
        title: 'Aplicación: %{name}'
    authorizations:
      buttons:
        authorize: Autorizar
        deny: Denegar
      error:
        title: Ha ocurrido un error
      new:
        able_to: Será capaz de
        prompt: La aplicación %{client_name} solicita acceder a su cuenta
        title: Se requiere autorización
      show:
        title: Código de autorización
    authorized_applications:
      buttons:
        revoke: Revocar
      confirmations:
        revoke: ¿Está seguro?
      index:
        application: Aplicación
        created_at: Creado el
        date_format: "%A-%m-%d %H:%M:%S"
        title: Sus aplicaciones autorizadas
    errors:
      messages:
        access_denied: El propietario del recurso o servidor de autorización denegó la petición.
        credential_flow_not_configured: Las credenciales de contraseña del propietario del recurso falló debido a que Doorkeeper.configure.resource_owner_from_credentials está sin configurar.
        invalid_client: La autentificación del cliente falló debido a un cliente desconocido, no hay incluido autentificación del cliente, o método de autentificación no confirmado.
        invalid_grant: La concesión de autorización ofrecida es inválida, expiró, se revocó, no coincide con la URI de redirección utilizada en la petición de autorización, o fue emitida para otro cliente.
        invalid_redirect_uri: La URI de redirección incluida no es válida.
        invalid_request: En la petición falta un parámetro necesario, incluye un valor de parámetro no soportado o tiene otro tipo de formato incorrecto.
        invalid_resource_owner: Las credeciales del propietario del recurso proporcionado no son válidas, o el propietario del recurso no puede ser encontrado
        invalid_scope: El ámbito pedido es inválido, desconocido o erróneo.
        invalid_token:
          expired: El identificador de acceso expiró
          revoked: El identificador de acceso fue revocado
          unknown: El identificador de acceso es inválido
        resource_owner_authenticator_not_configured: El propietario del recurso falló debido a que Doorkeeper.configure.resource_owner_authenticator está sin configurar.
        server_error: El servidor de la autorización entontró una condición inesperada que le impidió cumplir con la solicitud.
        temporarily_unavailable: El servidor de la autorización es actualmente incapaz de manejar la petición debido a una sobrecarga temporal o un trabajo de mantenimiento del servidor.
        unauthorized_client: El cliente no está autorizado a realizar esta petición utilizando este método.
        unsupported_grant_type: El tipo de concesión de autorización no está soportado por el servidor de autorización.
        unsupported_response_type: El servidor de autorización no soporta este tipo de respuesta.
    flash:
      applications:
        create:
          notice: Aplicación creada.
        destroy:
          notice: Aplicación eliminada.
        update:
          notice: Aplicación actualizada.
      authorized_applications:
        destroy:
          notice: Aplicación revocada.
    layouts:
      admin:
        nav:
          applications: Aplicaciones
          oauth2_provider: Proveedor OAuth2
      application:
        title: OAuth autorización requerida
    scopes:
      follow: seguir, bloquear, desbloquear y dejar de seguir cuentas
      read: leer los datos de tu cuenta
      write: publicar en tu nombre<|MERGE_RESOLUTION|>--- conflicted
+++ resolved
@@ -11,11 +11,7 @@
           attributes:
             redirect_uri:
               fragment_present: no puede contener un fragmento.
-<<<<<<< HEAD
-              invalid_uri: debe ser una URI válida.
-=======
               invalid_uri: debe ser un URI válido.
->>>>>>> c12125e6
               relative_uri: debe ser una URI absoluta.
               secured_uri: debe ser un URI HTTPS/SSL.
   doorkeeper:
