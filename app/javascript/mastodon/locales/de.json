{
  "account.block": "@{name} blocken",
  "account.block_domain": "Alles von {domain} verstecken",
  "account.blocked": "Blockiert",
  "account.disclaimer_full": "Das Profil wird möglicherweise unvollständig wiedergegeben.",
  "account.domain_blocked": "Domain versteckt",
  "account.edit_profile": "Profil bearbeiten",
  "account.follow": "Folgen",
  "account.followers": "Folgende",
  "account.follows": "Folgt",
  "account.follows_you": "Folgt dir",
  "account.hide_reblogs": "Geteilte Beiträge von @{name} verbergen",
  "account.media": "Medien",
  "account.mention": "@{name} erwähnen",
  "account.moved_to": "{name} ist umgezogen auf:",
  "account.mute": "@{name} stummschalten",
  "account.mute_notifications": "Benachrichtigungen von @{name} verbergen",
  "account.muted": "Stummgeschaltet",
  "account.posts": "Beiträge",
  "account.posts_with_replies": "Beiträge mit Antworten",
  "account.report": "@{name} melden",
  "account.requested": "Warte auf Erlaubnis. Klicke zum Abbrechen",
  "account.share": "Profil von @{name} teilen",
  "account.show_reblogs": "Von @{name} geteilte Beiträge anzeigen",
  "account.unblock": "@{name} entblocken",
  "account.unblock_domain": "{domain} wieder anzeigen",
  "account.unfollow": "Entfolgen",
  "account.unmute": "@{name} nicht mehr stummschalten",
  "account.unmute_notifications": "Benachrichtigungen von @{name} einschalten",
  "account.view_full_profile": "Vollständiges Profil anzeigen",
  "boost_modal.combo": "Du kannst {combo} drücken, um dies beim nächsten Mal zu überspringen",
  "bundle_column_error.body": "Etwas ist beim Laden schiefgelaufen.",
  "bundle_column_error.retry": "Erneut versuchen",
  "bundle_column_error.title": "Netzwerkfehler",
  "bundle_modal_error.close": "Schließen",
  "bundle_modal_error.message": "Etwas ist beim Laden schiefgelaufen.",
  "bundle_modal_error.retry": "Erneut versuchen",
  "column.blocks": "Blockierte Profile",
  "column.community": "Lokale Zeitleiste",
  "column.favourites": "Favoriten",
  "column.follow_requests": "Folgeanfragen",
  "column.home": "Startseite",
  "column.lists": "Listen",
  "column.mutes": "Stummgeschaltete Profile",
  "column.notifications": "Mitteilungen",
  "column.pins": "Angeheftete Beiträge",
  "column.public": "Gesamtes bekanntes Netz",
  "column_back_button.label": "Zurück",
  "column_header.hide_settings": "Einstellungen verbergen",
  "column_header.moveLeft_settings": "Spalte nach links verschieben",
  "column_header.moveRight_settings": "Spalte nach rechts verschieben",
  "column_header.pin": "Anheften",
  "column_header.show_settings": "Einstellungen anzeigen",
  "column_header.unpin": "Lösen",
  "column_subheading.navigation": "Navigation",
  "column_subheading.settings": "Einstellungen",
  "compose_form.hashtag_warning": "Dieser Beitrag wird nicht unter einen dieser Hashtags sichtbar sein, solange er ungelistet ist. Bei einer Suche kann er nicht gefunden werden.",
  "compose_form.lock_disclaimer": "Dein Profil ist nicht {locked}. Wer dir folgen will, kann das jederzeit tun und dann auch deine privaten Beiträge sehen.",
  "compose_form.lock_disclaimer.lock": "gesperrt",
  "compose_form.placeholder": "Worüber möchtest du schreiben?",
  "compose_form.publish": "Tröt",
  "compose_form.publish_loud": "{publish}!",
<<<<<<< HEAD
  "compose_form.sensitive.marked": "Media is marked as sensitive",
  "compose_form.sensitive.unmarked": "Media is not marked as sensitive",
  "compose_form.spoiler": "Text hinter Warnung verbergen",
=======
  "compose_form.sensitive": "Medien als heikel markieren",
  "compose_form.spoiler.marked": "Text is hidden behind warning",
  "compose_form.spoiler.unmarked": "Text is not hidden",
>>>>>>> 0dccb398
  "compose_form.spoiler_placeholder": "Inhaltswarnung",
  "confirmation_modal.cancel": "Abbrechen",
  "confirmations.block.confirm": "Blockieren",
  "confirmations.block.message": "Bist du dir sicher, dass du {name} blockieren möchtest?",
  "confirmations.delete.confirm": "Löschen",
  "confirmations.delete.message": "Bist du dir sicher, dass du diesen Beitrag löschen möchtest?",
  "confirmations.delete_list.confirm": "Delete",
  "confirmations.delete_list.message": "Bist du dir sicher, dass du diese Liste permanent löschen möchtest?",
  "confirmations.domain_block.confirm": "Die ganze Domain verbergen",
  "confirmations.domain_block.message": "Bist du dir wirklich sicher, dass du die ganze Domain {domain} verbergen willst? In den meisten Fällen reichen ein paar gezielte Blocks aus.",
  "confirmations.mute.confirm": "Stummschalten",
  "confirmations.mute.message": "Bist du dir sicher, dass du {name} stummschalten möchtest?",
  "confirmations.unfollow.confirm": "Entfolgen",
  "confirmations.unfollow.message": "Bist du dir sicher, dass du {name} entfolgen möchtest?",
  "embed.instructions": "Du kannst diesen Beitrag auf deiner Webseite einbetten, indem du den folgenden Code einfügst.",
  "embed.preview": "So wird es aussehen:",
  "emoji_button.activity": "Aktivitäten",
  "emoji_button.custom": "Eigene",
  "emoji_button.flags": "Flaggen",
  "emoji_button.food": "Essen und Trinken",
  "emoji_button.label": "Emoji einfügen",
  "emoji_button.nature": "Natur",
  "emoji_button.not_found": "Keine Emojis!! (╯°□°）╯︵ ┻━┻",
  "emoji_button.objects": "Gegenstände",
  "emoji_button.people": "Personen",
  "emoji_button.recent": "Häufig benutzt",
  "emoji_button.search": "Suchen…",
  "emoji_button.search_results": "Suchergebnisse",
  "emoji_button.symbols": "Symbole",
  "emoji_button.travel": "Reisen und Orte",
  "empty_column.community": "Die lokale Zeitleiste ist leer. Schreibe einen öffentlichen Beitrag, um den Ball ins Rollen zu bringen!",
  "empty_column.hashtag": "Unter diesem Hashtag gibt es noch nichts.",
  "empty_column.home": "Deine Startseite ist leer! Besuche {public} oder nutze die Suche, um loszulegen und andere Leute zu finden.",
  "empty_column.home.public_timeline": "die öffentliche Zeitleiste",
  "empty_column.list": "Diese Liste ist derzeit leer. Wenn Wesen auf dieser Liste neue Beiträge veröffentlichen werden sie hier erscheinen.",
  "empty_column.notifications": "Du hast noch keine Mitteilungen. Interagiere mit anderen, um ins Gespräch zu kommen.",
  "empty_column.public": "Hier ist nichts zu sehen! Schreibe etwas öffentlich oder folge Profilen von anderen Instanzen, um die Zeitleiste aufzufüllen",
  "follow_request.authorize": "Erlauben",
  "follow_request.reject": "Ablehnen",
  "getting_started.appsshort": "Apps",
  "getting_started.faq": "Häufig gestellte Fragen",
  "getting_started.heading": "Erste Schritte",
  "getting_started.open_source_notice": "Mastodon ist quelloffene Software. Du kannst auf GitHub unter {github} dazu beitragen oder Probleme melden.",
  "getting_started.userguide": "Bedienungsanleitung",
  "home.column_settings.advanced": "Erweitert",
  "home.column_settings.basic": "Einfach",
  "home.column_settings.filter_regex": "Mit regulären Ausdrücken filtern",
  "home.column_settings.show_reblogs": "Geteilte Beiträge anzeigen",
  "home.column_settings.show_replies": "Antworten anzeigen",
  "home.settings": "Spalteneinstellungen",
  "keyboard_shortcuts.back": "zurück navigieren",
  "keyboard_shortcuts.boost": "boosten",
  "keyboard_shortcuts.column": "einen Status in einer der Spalten fokussieren",
  "keyboard_shortcuts.compose": "um das Textfeld zu fokussieren",
  "keyboard_shortcuts.description": "Beschreibung",
  "keyboard_shortcuts.down": "sich in der Liste hinunter bewegen",
  "keyboard_shortcuts.enter": "um den Status zu öffnen",
  "keyboard_shortcuts.favourite": "um zu favorisieren",
  "keyboard_shortcuts.heading": "Tastenkombinationen",
  "keyboard_shortcuts.hotkey": "Hotkey",
  "keyboard_shortcuts.legend": "um diese Übersicht anzuzeigen",
  "keyboard_shortcuts.mention": "um Autor_in zu erwähnen",
  "keyboard_shortcuts.reply": "um zu antworten",
  "keyboard_shortcuts.search": "um die Suche zu fokussieren",
  "keyboard_shortcuts.toot": "um einen neuen Toot zu beginnen",
  "keyboard_shortcuts.unfocus": "um das Textfeld/die Suche nicht mehr zu fokussieren",
  "keyboard_shortcuts.up": "sich in der Liste hinauf bewegen",
  "lightbox.close": "Schließen",
  "lightbox.next": "Weiter",
  "lightbox.previous": "Zurück",
  "lists.account.add": "Zur Liste hinzufügen",
  "lists.account.remove": "Von der Liste entfernen",
  "lists.delete": "Delete list",
  "lists.edit": "Liste bearbeiten",
  "lists.new.create": "Liste hinzufügen",
  "lists.new.title_placeholder": "Neuer Titel der Liste",
  "lists.search": "Suche nach Leuten denen du folgst",
  "lists.subheading": "Deine Listen",
  "loading_indicator.label": "Wird geladen …",
  "media_gallery.toggle_visible": "Sichtbarkeit umschalten",
  "missing_indicator.label": "Nicht gefunden",
  "missing_indicator.sublabel": "Die Ressource konnte nicht gefunden werden",
  "mute_modal.hide_notifications": "Benachrichtigungen von diesem Account verbergen?",
  "navigation_bar.blocks": "Blockierte Profile",
  "navigation_bar.community_timeline": "Lokale Zeitleiste",
  "navigation_bar.edit_profile": "Profil bearbeiten",
  "navigation_bar.favourites": "Favoriten",
  "navigation_bar.follow_requests": "Folgeanfragen",
  "navigation_bar.info": "Über diese Instanz",
  "navigation_bar.keyboard_shortcuts": "Tastenkombinationen",
  "navigation_bar.lists": "Listen",
  "navigation_bar.logout": "Abmelden",
  "navigation_bar.mutes": "Stummgeschaltete Profile",
  "navigation_bar.pins": "Angeheftete Beiträge",
  "navigation_bar.preferences": "Einstellungen",
  "navigation_bar.public_timeline": "Föderierte Zeitleiste",
  "notification.favourite": "{name} hat deinen Beitrag favorisiert",
  "notification.follow": "{name} folgt dir",
  "notification.mention": "{name} hat dich erwähnt",
  "notification.reblog": "{name} hat deinen Beitrag geteilt",
  "notifications.clear": "Mitteilungen löschen",
  "notifications.clear_confirmation": "Bist du dir sicher, dass du alle Mitteilungen löschen möchtest?",
  "notifications.column_settings.alert": "Desktop-Benachrichtigungen",
  "notifications.column_settings.favourite": "Favorisierungen:",
  "notifications.column_settings.follow": "Neue Folgende:",
  "notifications.column_settings.mention": "Erwähnungen:",
  "notifications.column_settings.push": "Push-Benachrichtigungen",
  "notifications.column_settings.push_meta": "Auf diesem Gerät",
  "notifications.column_settings.reblog": "Geteilte Beiträge:",
  "notifications.column_settings.show": "In der Spalte anzeigen",
  "notifications.column_settings.sound": "Ton abspielen",
  "onboarding.done": "Fertig",
  "onboarding.next": "Weiter",
  "onboarding.page_five.public_timelines": "Die lokale Zeitleiste zeigt alle Beiträge von Leuten, die auch auf {domain} sind. Das gesamte bekannte Netz zeigt Beiträge von allen, denen von Leuten auf {domain} gefolgt wird. Zusammen sind sie die öffentlichen Zeitleisten, ein guter Weg, um neue Leute zu finden.",
  "onboarding.page_four.home": "Die Startseite zeigt dir Beiträge von Leuten, denen du folgst.",
  "onboarding.page_four.notifications": "Wenn jemand mit dir interagiert, bekommst du eine Mitteilung.",
  "onboarding.page_one.federation": "Mastodon ist ein soziales Netzwerk, das aus unabhängigen Servern besteht. Diese Server nennen wir auch Instanzen.",
  "onboarding.page_one.full_handle": "Your full handle",
  "onboarding.page_one.handle_hint": "This is what you would tell your friends to search for.",
  "onboarding.page_one.welcome": "Willkommen bei Mastodon!",
  "onboarding.page_six.admin": "Für deine Instanz ist {admin} zuständig.",
  "onboarding.page_six.almost_done": "Fast fertig …",
  "onboarding.page_six.appetoot": "Guten Appetröt!",
  "onboarding.page_six.apps_available": "Es gibt verschiedene {apps} für iOS, Android und weitere Plattformen.",
  "onboarding.page_six.github": "Mastodon ist freie, quelloffene Software. Du kannst auf {github} dazu beitragen, Probleme melden und Wünsche äußern.",
  "onboarding.page_six.guidelines": "Richtlinien",
  "onboarding.page_six.read_guidelines": "Bitte mach dich mit den {guidelines} von {domain} vertraut!",
  "onboarding.page_six.various_app": "Apps",
  "onboarding.page_three.profile": "Bearbeite dein Profil, um dein Bild, deinen Namen und deine Beschreibung anzupassen. Dort findest du auch weitere Einstellungen.",
  "onboarding.page_three.search": "Benutze die Suchfunktion, um Leute zu finden und mit Hashtags wie {illustration} oder {introductions} nach Beiträgen zu suchen. Um eine Person zu finden, die auf einer anderen Instanz ist, benutze den vollständigen Profilnamen.",
  "onboarding.page_two.compose": "Schreibe deine Beiträge in der Schreiben-Spalte. Mit den Symbolen unter dem Eingabefeld kannst du Bilder hochladen, Sichtbarkeits-Einstellungen ändern und Inhaltswarnungen hinzufügen.",
  "onboarding.skip": "Überspringen",
  "privacy.change": "Sichtbarkeit des Beitrags anpassen",
  "privacy.direct.long": "Beitrag nur an erwähnte Profile",
  "privacy.direct.short": "Direkt",
  "privacy.private.long": "Beitrag nur an Folgende",
  "privacy.private.short": "Nur Folgende",
  "privacy.public.long": "Beitrag an öffentliche Zeitleisten",
  "privacy.public.short": "Öffentlich",
  "privacy.unlisted.long": "Nicht in öffentlichen Zeitleisten anzeigen",
  "privacy.unlisted.short": "Nicht gelistet",
  "regeneration_indicator.label": "Loading…",
  "regeneration_indicator.sublabel": "Your home feed is being prepared!",
  "relative_time.days": "{number}d",
  "relative_time.hours": "{number}h",
  "relative_time.just_now": "now",
  "relative_time.minutes": "{number}m",
  "relative_time.seconds": "{number}s",
  "reply_indicator.cancel": "Abbrechen",
  "report.forward": "Forward to {target}",
  "report.forward_hint": "The account is from another server. Send an anonymized copy of the report there as well?",
  "report.hint": "The report will be sent to your instance moderators. You can provide an explanation of why you are reporting this account below:",
  "report.placeholder": "Zusätzliche Kommentare",
  "report.submit": "Absenden",
  "report.target": "{target} melden",
  "search.placeholder": "Suche",
  "search_popout.search_format": "Advanced search format",
  "search_popout.tips.full_text": "Simple text returns statuses you have written, favourited, boosted, or have been mentioned in, as well as matching usernames, display names, and hashtags.",
  "search_popout.tips.hashtag": "hashtag",
  "search_popout.tips.status": "status",
  "search_popout.tips.text": "Simple text returns matching display names, usernames and hashtags",
  "search_popout.tips.user": "user",
  "search_results.accounts": "People",
  "search_results.hashtags": "Hashtags",
  "search_results.statuses": "Toots",
  "search_results.total": "{count, number} {count, plural, one {Ergebnis} other {Ergebnisse}}",
  "standalone.public_title": "Ein kleiner Einblick …",
  "status.block": "Block @{name}",
  "status.cannot_reblog": "Dieser Beitrag kann nicht geteilt werden",
  "status.delete": "Löschen",
  "status.embed": "Einbetten",
  "status.favourite": "Favorisieren",
  "status.load_more": "Weitere laden",
  "status.media_hidden": "Medien versteckt",
  "status.mention": "@{name} erwähnen",
  "status.more": "Mehr",
  "status.mute": "Mute @{name}",
  "status.mute_conversation": "Thread stummschalten",
  "status.open": "Diesen Beitrag öffnen",
  "status.pin": "Im Profil anheften",
  "status.pinned": "Pinned toot",
  "status.reblog": "Teilen",
  "status.reblogged_by": "{name} teilte",
  "status.reply": "Antworten",
  "status.replyAll": "Auf Thread antworten",
  "status.report": "@{name} melden",
  "status.sensitive_toggle": "Zum Ansehen klicken",
  "status.sensitive_warning": "Heikle Inhalte",
  "status.share": "Teilen",
  "status.show_less": "Weniger anzeigen",
  "status.show_less_all": "Show less for all",
  "status.show_more": "Mehr anzeigen",
  "status.show_more_all": "Show more for all",
  "status.unmute_conversation": "Stummschaltung von Thread aufheben",
  "status.unpin": "Vom Profil lösen",
  "tabs_bar.federated_timeline": "Föderation",
  "tabs_bar.home": "Startseite",
  "tabs_bar.local_timeline": "Lokal",
  "tabs_bar.notifications": "Mitteilungen",
  "ui.beforeunload": "Your draft will be lost if you leave Mastodon.",
  "upload_area.title": "Zum Hochladen hereinziehen",
  "upload_button.label": "Mediendatei hinzufügen",
  "upload_form.description": "Für Menschen mit Sehbehinderung beschreiben",
  "upload_form.focus": "Crop",
  "upload_form.undo": "Entfernen",
  "upload_progress.label": "Wird hochgeladen …",
  "video.close": "Video schließen",
  "video.exit_fullscreen": "Vollbild verlassen",
  "video.expand": "Video vergrößern",
  "video.fullscreen": "Vollbild",
  "video.hide": "Video verbergen",
  "video.mute": "Stummschalten",
  "video.pause": "Pause",
  "video.play": "Abspielen",
  "video.unmute": "Ton einschalten"
}<|MERGE_RESOLUTION|>--- conflicted
+++ resolved
@@ -60,15 +60,10 @@
   "compose_form.placeholder": "Worüber möchtest du schreiben?",
   "compose_form.publish": "Tröt",
   "compose_form.publish_loud": "{publish}!",
-<<<<<<< HEAD
   "compose_form.sensitive.marked": "Media is marked as sensitive",
   "compose_form.sensitive.unmarked": "Media is not marked as sensitive",
-  "compose_form.spoiler": "Text hinter Warnung verbergen",
-=======
-  "compose_form.sensitive": "Medien als heikel markieren",
   "compose_form.spoiler.marked": "Text is hidden behind warning",
   "compose_form.spoiler.unmarked": "Text is not hidden",
->>>>>>> 0dccb398
   "compose_form.spoiler_placeholder": "Inhaltswarnung",
   "confirmation_modal.cancel": "Abbrechen",
   "confirmations.block.confirm": "Blockieren",
